VERSION ?= $(shell ./get-versions.sh VERSION)
REVISION ?= $(shell ./get-versions.sh REVISION)
DIST ?= unstable
BPTAG ?= ""
DEBEMAIL ?= dan.mick@inktank.com
FLAVOR ?= $(shell ./get-flavor.sh)

# debian upstream tarballs: {name}_{version}.orig.tar.gz
# rpm tarball names: apparently whatever you name in Source0, but
# {name}_{version}.tar.gz will work
DISTNAMEVER=calamari-server_$(VERSION)
# PKGDIR is the directory the tarball is made from/unpacks to, and needs
# - before version
PKGDIR=calamari-server-$(VERSION)
TARNAME = ../$(DISTNAMEVER).tar.gz
SRC := $(shell pwd)

INSTALL=/usr/bin/install

all: build

build: version build-venv

DATESTR=$(shell /bin/echo -n "built on "; date)
set_deb_version:
	@echo "target: $@"
	DEBEMAIL=$(DEBEMAIL) dch \
                --newversion $(VERSION)-$(REVISION)$(BPTAG) \
                -D $(DIST) --force-bad-version --force-distribution "$(DATESTR)"

venv:
	if [ ! -d $(SRC)/venv ] ; then \
		virtualenv --system-site-packages $(SRC)/venv ; \
	fi


VERSION_PY = rest-api/calamari_rest/version.py
version: $(VERSION_PY)

$(VERSION_PY):
	@echo "target: $@"
	echo "VERSION = \"$(VERSION)-$(REVISION)$(BPTAG)\"" > $(VERSION_PY)

# separate targets exist below for debugging; the expected order is
# "venv -> build-venv-carbon/build-venv-reqs -> fixup-venv"

build-venv: fixup-venv

# try for idempotency with pip freeze | grep carbon
build-venv-carbon: venv
	@echo "target: $@"
	set -ex; \
	(export PYTHONDONTWRITEBYTECODE=1; \
	cd venv; \
	pyver=$$(./bin/python -c 'import sys; print "{0}.{1}".format(sys.version_info[0], sys.version_info[1])') ; \
	if ! ./bin/python ./bin/pip freeze | grep -s -q carbon ; then \
		./bin/python ./bin/pip install --no-install carbon; \
		sed -i 's/== .redhat./== "DONTDOTHISredhat"/' \
			build/carbon/setup.py; \
		./bin/python ./bin/pip install --no-download \
		  --install-option="--prefix=$(SRC)/venv" \
		  --install-option="--install-lib=$(SRC)/venv/lib/python$${pyver}/site-packages" carbon; \
	fi \
	)

build-venv-reqs: venv
	@echo "target: $@"
	set -ex; \
	(export PYTHONDONTWRITEBYTECODE=1; \
	cd venv; \
	pyver=$$(./bin/python -c 'import sys; print "{0}.{1}".format(sys.version_info[0], sys.version_info[1])') ; \
	./bin/python ./bin/pip install \
	  --install-option="--zmq=bundled" \
	  'pyzmq==14.2.0' && \
	./bin/python ./bin/pip install \
	  https://github.com/graphite-project/whisper/tarball/a6e2176e && \
	./bin/python ./bin/pip install -r \
	  $(SRC)/requirements/$${pyver}/requirements.production.txt && \
	./bin/python ./bin/pip install -I -r \
	  $(SRC)/requirements/$${pyver}/requirements.production.force.txt && \
	./bin/python ./bin/pip install \
	  --install-option="--prefix=$(SRC)/venv" \
	  --install-option="--install-lib=$(SRC)/venv/lib/python$${pyver}/site-packages" \
	  https://github.com/ceph/graphite-web/tarball/calamari && \
	cd ../calamari-common ; \
	../venv/bin/python ./setup.py install && \
	cd ../rest-api ; \
	../venv/bin/python ./setup.py install && \
	cd ../calamari-web ; \
	../venv/bin/python ./setup.py install && \
	cd ../cthulhu ; \
	../venv/bin/python ./setup.py install && \
	cd ../venv ; )

fixup-venv: build-venv-carbon build-venv-reqs
	@echo "target: $@"
	set -x; \
	cd venv; \
	fixfiles=$$(find -type f -not -name *.py[cox] -exec grep -Il \#!.*$(SRC) {} \;) ; \
	echo "fixfiles: $$fixfiles" ; \
	fixfiles="$$fixfiles bin/activate*" ; \
	echo "fixfiles: $$fixfiles" ; \
	for f in $$fixfiles; do \
		echo -n "fixing path in $$f: "; \
		grep $(SRC) "$$f"; \
		sed -i -e 's;'$(SRC)';/opt/calamari;' "$$f"; \
	done; \
	if [ -h local/bin ] ; then \
		for p in bin include lib; do \
			rm local/$$p; \
			ln -s /opt/calamari/venv/$$p local/$$p; \
		done; \
	fi

# when this repo contained the Javascript code, it was difficult to make
# source packages work right; it might be easier now
dpkg: set_deb_version
	@echo "target: $@"
	dpkg-buildpackage -b -us -uc

install-common: install-conf install-venv install-salt install-alembic install-scripts
	@echo "target: $@"

install-rpm: build install-common install-rh-conf
	@echo "target: $@"

# for deb
install: build
	@echo "target: $@"
	@if [ -z "$(DESTDIR)" ] ; then echo "must set DESTDIR"; exit 1; \
		else $(MAKE) install_real ; fi

install_real: build install-common install-deb-conf
	@echo "target: $@"

install-conf: $(CONFFILES)
	@echo "target: $@"
	@$(INSTALL) -D -m 0644 conf/calamari.wsgi \
		$(DESTDIR)/opt/calamari/conf/calamari.wsgi
	@$(INSTALL) -d $(DESTDIR)/etc/supervisor/conf.d
	@$(INSTALL) -D -m 0644 conf/supervisord.production.conf \
		$(DESTDIR)/etc/supervisor/conf.d/calamari.conf
	@$(INSTALL) -d $(DESTDIR)/etc/salt/master.d
	@$(INSTALL) -D -m 0644 conf/salt.master.conf \
		$(DESTDIR)/etc/salt/master.d/calamari.conf
	@$(INSTALL) -d $(DESTDIR)/etc/graphite
	@$(INSTALL) -D -m 0644 conf/carbon/carbon.conf \
		$(DESTDIR)/etc/graphite/carbon.conf
	@$(INSTALL) -D -m 0644 conf/carbon/storage-schemas.conf \
		$(DESTDIR)/etc/graphite/storage-schemas.conf
	# wsgi conf for graphite constructed in postinst
	# log dirs for Django apps
	@$(INSTALL) -d $(DESTDIR)/var/log/graphite
	@$(INSTALL) -d $(DESTDIR)/var/log/calamari
	@$(INSTALL) -d $(DESTDIR)/var/lib/graphite/log/webapp
	@$(INSTALL) -d $(DESTDIR)/var/lib/graphite/whisper
	@$(INSTALL) -d $(DESTDIR)/var/lib/calamari
	@$(INSTALL) -d $(DESTDIR)/var/lib/cthulhu

	@$(INSTALL) -d $(DESTDIR)/etc/calamari
	@$(INSTALL) -D -m 0644 conf/calamari/$(FLAVOR)/calamari.conf \
		$(DESTDIR)/etc/calamari/calamari.conf
	@$(INSTALL) -D -m 0644 conf/alembic.ini \
		$(DESTDIR)/etc/calamari/alembic.ini
	@$(INSTALL) -d $(DESTDIR)/etc/logrotate.d
	@$(INSTALL) -D -m 0644 conf/logrotate.d/calamari \
	    $(DESTDIR)/etc/logrotate.d/calamari

install-salt:
	@echo "target: $@"
	@$(INSTALL) -d $(DESTDIR)/opt/calamari/salt
	cp -rp salt/srv/* $(DESTDIR)/opt/calamari/salt/
	@$(INSTALL) -d $(DESTDIR)/opt/calamari/salt-local
	cp -rp salt/local/*.sls $(DESTDIR)/opt/calamari/salt-local

install-alembic:
	@echo "target: $@"
	@$(INSTALL) -d $(DESTDIR)/opt/calamari/alembic
	cp -rp alembic/* $(DESTDIR)/opt/calamari/alembic

install-deb-conf:
	@echo "target: $@"
<<<<<<< HEAD
	@$(INSTALL) -D -m 0644 conf/httpd/$(FLAVOR)/calamari.conf \
=======
	@$(INSTALL) -D conf/httpd/calamari.conf \
>>>>>>> e16f8094
		$(DESTDIR)/etc/apache2/sites-available/calamari.conf

install-rh-conf:
	@echo "target: $@"
<<<<<<< HEAD
	# httpd conf for graphite and calamari vhosts, redhat
	@$(INSTALL) -D -m 0644 conf/httpd/$(FLAVOR)/calamari.conf \
=======
	# add WSGISocketPrefix, see:
	# http://code.google.com/p/modwsgi/wiki/ConfigurationDirectives#WSGISocketPrefix
	@$(INSTALL) -D conf/httpd/calamari.conf \
>>>>>>> e16f8094
		$(DESTDIR)/etc/httpd/conf.d/calamari.conf
	@sed -i '1iWSGISocketPrefix run/wsgi' $(DESTDIR)/etc/httpd/conf.d/calamari.conf

install-venv:
	@echo "target: $@"
	# copy calamari webapp files into place
	$(INSTALL) -d -m 755 $(DESTDIR)/opt/calamari/webapp
	cp -rp webapp/calamari $(DESTDIR)/opt/calamari/webapp
	cp -rp venv $(DESTDIR)/opt/calamari

install-scripts: install-venv
	@echo "target: $@"
	# Link our scripts from the virtualenv into the global PATH
	$(INSTALL) -d $(DESTDIR)/usr/bin
	ln -s ../../opt/calamari/venv/bin/calamari-ctl $(DESTDIR)/usr/bin/

clean:
	@echo "target: $@"
	rm -rf venv $(VERSION_PY)

# Strategy for building dist tarball: find what we know is source
# want in sources.

FIND_TOPLEVEL = "find . -maxdepth 1 -type f -not -name .gitignore -print0"
FIND_RECURSE = "find alembic calamari-common calamari-web conf cthulhu doc requirements repobuild rest-api salt tests webapp -print0"

dist:
	@echo "target: $@"
	@echo "making dist tarball in $(TARNAME)"
	@rm -rf $(PKGDIR)
	@eval "$(FIND_TOPLEVEL); $(FIND_RECURSE)" | cpio --null -p -d $(PKGDIR)
	@tar -zcf $(TARNAME) $(PKGDIR)
	@rm -rf $(PKGDIR)
	@echo "tar file made in $(TARNAME)"


dev/calamari.conf:
	@echo "target: $@"
	cd dev/ && python configure.py

# prefer the local version of nosetests, but allow system version
rest-api-integration: dev/calamari.conf
	@echo "target: $@"
	if [ -n "$$VIRTUAL_ENV" ] && [ -x $$VIRTUAL_ENV/bin/nosetests ] ; then \
		CALAMARI_CONFIG=dev/calamari.conf nosetests tests/test_rest_api.py:TestApi.test_touch_urls; \
	else \
		CALAMARI_CONFIG=dev/calamari.conf python $$(which nosetests) tests/test_rest_api.py ; \
	fi

doc/rest-api/api_examples.json: rest-api-integration
	@echo "target: $@"
	cp api_examples.json doc/rest-api

rest-api-generated: doc/rest-api/api_examples.json dev/calamari.conf
	@echo "target: $@"
	cd doc/rest-api && CALAMARI_CONFIG=../../dev/calamari.conf python ../../webapp/calamari/manage.py api_docs

rest-docs: rest-api-generated dev/calamari.conf
	@echo "target: $@"
	cd doc/rest-api && make html

dev-docs: dev/calamari.conf
	@echo "target: $@"
	cd doc/development && make html

plugin-docs: dev/calamari.conf
	@echo "target: $@"
	cd doc/plugin && make html

docs: rest-docs dev-docs

unit-tests: dev/calamari.conf
	@echo "target: $@"
	CALAMARI_CONFIG=dev/calamari.conf python webapp/calamari/manage.py test rest-api/tests cthulhu/tests

lint:
	@echo "target: $@"
	echo "Checking code style:" && \
		flake8 cthulhu/ --ignore=E501 &&\
		flake8 rest-api/ --ignore=E501 &&\
		flake8 calamari-common/ --ignore=E501 &&\
		flake8 calamari-web/ --ignore=E501 &&\
		flake8 tests/ --ignore=E501 &&\
		echo "OK"

check: unit-tests lint

.PHONY: dist clean build-venv dpkg install install-conf
.PHONY: install-venv set-deb-version version<|MERGE_RESOLUTION|>--- conflicted
+++ resolved
@@ -180,23 +180,15 @@
 
 install-deb-conf:
 	@echo "target: $@"
-<<<<<<< HEAD
 	@$(INSTALL) -D -m 0644 conf/httpd/$(FLAVOR)/calamari.conf \
-=======
-	@$(INSTALL) -D conf/httpd/calamari.conf \
->>>>>>> e16f8094
 		$(DESTDIR)/etc/apache2/sites-available/calamari.conf
 
 install-rh-conf:
 	@echo "target: $@"
-<<<<<<< HEAD
+	# add WSGISocketPrefix, see:
+	# http://code.google.com/p/modwsgi/wiki/ConfigurationDirectives#WSGISocketPrefix
 	# httpd conf for graphite and calamari vhosts, redhat
 	@$(INSTALL) -D -m 0644 conf/httpd/$(FLAVOR)/calamari.conf \
-=======
-	# add WSGISocketPrefix, see:
-	# http://code.google.com/p/modwsgi/wiki/ConfigurationDirectives#WSGISocketPrefix
-	@$(INSTALL) -D conf/httpd/calamari.conf \
->>>>>>> e16f8094
 		$(DESTDIR)/etc/httpd/conf.d/calamari.conf
 	@sed -i '1iWSGISocketPrefix run/wsgi' $(DESTDIR)/etc/httpd/conf.d/calamari.conf
 
