--- conflicted
+++ resolved
@@ -45,21 +45,6 @@
     from salt.utils.master import MasterPillarUtil  # noqa
     from salt.config import client_config  # noqa
     try:
-<<<<<<< HEAD
-        from salt.loader import _create_loader
-    except ImportError:
-        # Salt removed this in b0e1425
-        from salt.loader import static_loader as _create_loader
-except ImportError:
-    condition_kwarg = None
-    LocalClient = None
-    MasterEvent = None
-    Key = None
-    master_config = None
-    MasterPillarUtil = None
-    client_config = lambda x: None
-    _create_loader = None
-=======
         from salt.loader import _create_loader  # noqa
     except ImportError:
         # static_loader added in a422fa42
@@ -69,7 +54,6 @@
     # log failure everywhere and give up
     log.exception(e)
     raise e
->>>>>>> 5aa38082
 
 
 class SaltEventSource(object):
