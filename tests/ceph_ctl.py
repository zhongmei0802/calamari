import getpass
import logging
import shutil
import tempfile
import time
import psutil
from itertools import chain
import yaml
from subprocess import Popen, PIPE
from utils import scalable_wait_until_true, run_once
import json
import urllib2

from nose.exc import SkipTest
from tests.config import TestConfig

config = TestConfig()
<<<<<<< HEAD
log = logging.getLogger("ceph_ctl")
log.setLevel(logging.DEBUG)
=======
logging.basicConfig()

log = logging.getLogger(__name__)
>>>>>>> 706f9a2a


class CephControl(object):
    """
    Interface for tests to control one or more Ceph clusters under test.

    This can either be controlling the minion-sim, running unprivileged
    in a development environment, or it can be controlling a real life
    Ceph cluster.

    Some configuration arguments may be interpreted by a
    dev implementation as a "simulate this", while a real-cluster
    implementation might interpret them as "I require this state, skip
    the test if this cluster can't handle that".
    """

    def configure(self, server_count, cluster_count=1):
        """
        Tell me about the kind of system you would like.

        We will give you that system in a clean state or not at all:
        - Sometimes by setting it up for you here and now
        - Sometimes by cleaning up an existing cluster that's left from a previous test
        - Sometimes a clean cluster is already present for us
        - Sometimes we may not be able to give you the configuration you asked for
          (maybe you asked for more servers than we have servers) and have to
          throw you a test skip exception
        - Sometimes we may have a cluster that we can't clean up well enough
          to hand back to you, and have to throw you an error exception
        """
        raise NotImplementedError()

    def shutdown(self):
        """
        This cluster will not be used further by the test.

        If you created a cluster just for the test, tear it down here.  If the
        cluster was already up, just stop talking to it.
        """
        raise NotImplementedError()

    def mark_osd_in(self, fsid, osd_id, osd_in=True):
        raise NotImplementedError()

    def get_server_fqdns(self):
        raise NotImplementedError()

    def go_dark(self, fsid, dark=True, minion_id=None):
        """
        Create the condition where network connectivity between
        the calamari server and the ceph cluster is lost.
        """
        pass

    def get_fqdns(self, fsid):
        """
        Return all the FQDNs of machines with salt minion
        """
        raise NotImplementedError()


class EmbeddedCephControl(CephControl):
    """
    One or more simulated ceph clusters
    """

    def __init__(self):
        self._config_dirs = {}
        self._sims = {}

    def configure(self, server_count, cluster_count=1):
        osds_per_host = 4

        from minion_sim.sim import MinionSim
<<<<<<< HEAD
=======
        from minion_sim.log import log as minion_sim_log
        handler = logging.FileHandler("minion_sim.log")
        handler.setFormatter(logging.Formatter("%(asctime)s - %(levelname)s - %(name)s %(message)s"))
        minion_sim_log.addHandler(handler)

>>>>>>> 706f9a2a
        for i in range(0, cluster_count):
            domain = "cluster%d.com" % i
            config_dir = tempfile.mkdtemp()
            sim = MinionSim(config_dir, server_count, osds_per_host, port=8761 + i, domain=domain)
            fsid = sim.cluster.fsid
            self._config_dirs[fsid] = config_dir
            self._sims[fsid] = sim
            sim.start()

    def shutdown(self):
        log.info("%s.shutdown" % self.__class__.__name__)

        for sim in self._sims.values():
            sim.stop()
            sim.join()

        log.debug("lingering processes: %s" %
                  [p.name for p in psutil.process_iter() if p.username == getpass.getuser()])
        # Sleeps in tests suck... this one is here because the salt minion doesn't give us a nice way
        # to ensure that when we shut it down, subprocesses are complete before it returns, and even
        # so we can't be sure that messages from a dead minion aren't still winding their way
        # to cthulhu after this point.  So we fudge it.
        time.sleep(5)

        for config_dir in self._config_dirs.values():
            shutil.rmtree(config_dir)

    def get_server_fqdns(self):
        return list(chain(*[s.get_minion_fqdns() for s in self._sims.values()]))

    def mark_osd_in(self, fsid, osd_id, osd_in=True):
        self._sims[fsid].cluster.set_osd_state(osd_id, osd_in=1 if osd_in else 0)

    def go_dark(self, fsid, dark=True, minion_id=None):
        if minion_id:
            if dark:
                self._sims[fsid].halt_minion(minion_id)
            else:
                self._sims[fsid].start_minion(minion_id)
        else:
            if dark:
                self._sims[fsid].halt_minions()
            else:
                self._sims[fsid].start_minions()

        # Sleeps in tests suck... this one is here because the salt minion doesn't give us a nice way
        # to ensure that when we shut it down, subprocesses are complete before it returns, and even
        # so we can't be sure that messages from a dead minion aren't still winding their way
        # to cthulhu after this point.  So we fudge it.
        time.sleep(5)

    def get_fqdns(self, fsid):
        return self._sims[fsid].get_minion_fqdns()

    def get_service_fqdns(self, fsid, service_type):
        return self._sims[fsid].cluster.get_service_fqdns(service_type)


class ExternalCephControl(CephControl):
    """
    This is the code that talks to a cluster. It is currently dependent on teuthology
    """

    def __init__(self):
        with open(config.get('testing', 'external_cluster_path')) as f:
            self.config = yaml.load(f)

        # TODO parse this out of the cluster.yaml
        self.cluster_name = 'ceph'
        self.default_pools = set(['data', 'metadata', 'rbd'])

        self.cluster_distro = None
        if config.has_option('testing', 'cluster_distro'):
            self.cluster_distro = config.get('testing', 'cluster_distro')

    def _run_command(self, target, command):
        log.debug(target)
        log.debug(command)
        user_at_host = next(t for t in self.config['cluster'].iterkeys() if t.split('@')[1] == target)
        proc = Popen([
            'ssh',
            '-oStrictHostKeyChecking=no',
            '-oUserKnownHostsFile=/dev/null',
            user_at_host,
            command], stdout=PIPE, stderr=PIPE)
        out, err = proc.communicate()
        if proc.returncode != 0:
            log.error("stdout: %s" % out)
            log.error("stderr: %s" % err)
            raise RuntimeError("Error {0} running {1}:'{2}'".format(
                proc.returncode, target, command
            ))
        else:
            log.info(err)

        return out

    def configure(self, server_count, cluster_count=1):
        log.debug('external configure')
        if cluster_count != 1:
            raise SkipTest('ExternalCephControl does not do multiple clusters')

        if config.has_option('testing', 'bootstrap'):
            bootstrap = config.getboolean('testing', 'bootstrap')
        else:
            bootstrap = True

<<<<<<< HEAD
=======
        if cluster_count != 1:
            raise SkipTest('ExternalCephControl does not do multiple clusters')

        if config.has_option('testing', 'bootstrap'):
            bootstrap = config.getboolean('testing', 'bootstrap')
        else:
            bootstrap = True

>>>>>>> 706f9a2a
        if bootstrap:
            self._bootstrap(self.config['master_fqdn'])

        self.restart_minions()

        self.reset_crush_map()
        self.reset_all_osds(self._list_osds())

        self.reset_all_pools(self._list_pools())

        self.wait_till_osds_up_and_in()

        # Ensure there are initially no pools but the default ones. assertion per #7813
        self._wait_for_state(self._list_pools,
                             self._check_default_pools_only)

        # wait till all PGs are active and clean assertion per #7813
        self._wait_for_state(self._list_pgs,
                             self._check_pgs_active_and_clean)

<<<<<<< HEAD
    def wait_till_osds_up_and_in(self):
        # Ensure all OSDs are initially up: assertion per #7813
        self._wait_for_state(self._list_osds,
                             self._check_osds_in_and_up)

=======
>>>>>>> 706f9a2a
    def get_service_fqdns(self, fsid, service_type):
        fqdns = []
        for target, roles in self.config['cluster'].iteritems():
            if any([r.startswith(service_type) for r in roles['roles']]):
                fqdns.append(target.split('@')[1])
        return fqdns

    def get_server_fqdns(self):
        # make fsid real for multiple cluster; for now passing None
        serverset = set(self.get_service_fqdns(None, 'mon') +
                        self.get_service_fqdns(None, 'osd'))
        return list(serverset)

    def shutdown(self):
        log.info('Resetting CRUSH map on shutdown')
        temp_crushmap_filename = "/tmp/test_crush_map"
        self._run_command(self._get_admin_node(), "sudo ceph --cluster {c} osd setcrushmap -i {crush_name}".format(c=self.cluster_name, crush_name=temp_crushmap_filename))

    def get_fqdns(self, fsid):
        # TODO when we support multiple cluster change this
        return self.get_server_fqdns()

    def go_dark(self, fsid, dark=True, minion_id=None):
        action = 'stop' if dark else 'start'
        for target in self.get_fqdns(fsid):
            if minion_id and minion_id not in target:
                continue
            self._run_command(target, "sudo service salt-minion {action}".format(action=action))

    def reset_crush_map(self):
        """
        This depends on the map being good on first run and the admin_node being stable because it is the persistance of the tempfile that make this work
        """
        # TODO make this more robust
        temp_crushmap_filename = "/tmp/test_crush_map"
        log.info('Resetting CRUSH map')
        # get map store it
        self._run_command(self._get_admin_node(), "ls {crush_name} || sudo ceph --cluster {c} osd getcrushmap -o {crush_name}".format(c=self.cluster_name, crush_name=temp_crushmap_filename))

    def _wait_for_state(self, command, state):
        log.info('Waiting for {state} on cluster'.format(state=state))
        scalable_wait_until_true(lambda: state(command()))

    def _list_pgs(self):
        # TODO stop scraping this, defer this because pg stat -f json-pretty is anything but
        return self._run_command(self._get_admin_node(),
                                 "sudo ceph --cluster {cluster} pg stat".format(
                                     cluster=self.cluster_name))

    def _check_pgs_active_and_clean(self, output):
        total_stat, pg_stat = output.replace(';', ':').split(':')[1:3]
        return 'active+clean' == pg_stat.split()[1] and total_stat.split()[0] == pg_stat.split()[0]

    def _list_osds(self):
        return json.loads(self._run_command(self._get_admin_node(),
                                            "sudo ceph --cluster {cluster} osd dump -f json-pretty".format(
                                                cluster=self.cluster_name)))

    def _check_osds_in_and_up(self, osds):
        osd_down = [osd['osd'] for osd in osds['osds'] if not osd['up']]
        osd_out = [osd['osd'] for osd in osds['osds'] if not osd['in']]
        return not osd_down + osd_out

    def reset_all_osds(self, osd_stat):
<<<<<<< HEAD
        # this structure doesn't contain weight in dumpling = default 0
        for osd in [osd['osd'] for osd in osd_stat['osds'] if int(float(osd.get('weight', 0))) != 1]:
=======
        for osd in [osd['osd'] for osd in osd_stat['osds'] if int(float(osd['weight'])) != 1]:
>>>>>>> 706f9a2a
            self._run_command(self._get_admin_node(), 'sudo ceph osd reweight {osd_id} 1.0'.format(osd_id=osd))

        for flag in ['pause']:
            self._run_command(self._get_admin_node(), "sudo ceph --cluster ceph osd unset {flag}".format(flag=flag))

    def _list_pools(self):
        pools = json.loads(self._run_command(self._get_admin_node(),
                                             "sudo ceph --cluster {cluster} osd lspools -f json-pretty".format(
                                                 cluster=self.cluster_name)))
        return set([x['poolname'] for x in pools])

    def _check_default_pools_only(self, pools):
        return self.default_pools == pools

    def reset_all_pools(self, existing_pools):
        for pool in self.default_pools - existing_pools:
            self._run_command(self._get_admin_node(), 'sudo ceph osd pool create {pool} 64'.format(pool=pool))

        for pool in existing_pools - self.default_pools:
            self._run_command(self._get_admin_node(), 'sudo ceph osd pool delete {pool} {pool} --yes-i-really-really-mean-it'.format(
                pool=pool))

    def restart_minions(self):
        for target in self.get_fqdns(None):
            self._run_command(target, 'sudo service salt-minion restart')

    @run_once
    def _bootstrap(self, master_fqdn, distro='ubuntu'):
        for target in self.get_fqdns(None):
            log.info('Bootstrapping salt-minion on {target}'.format(target=target))

            url = 'http://{fqdn}/api/v2/info'.format(fqdn=master_fqdn)
            info = json.loads(urllib2.urlopen(url).read())

            try:
                # TODO subshell here, _run_command only halts the tests if the salt-minion restart fails
                # Also that would mean that we'd need to make apt-get update run clean
                # it currently fails due to lack of i386 packages in precise
                bootstrap_cmd = '''{bootstrap};
                    sudo sed -i 's/^[#]*open_mode:.*$/open_mode: True/;s/^[#]*log_level:.*$/log_level: debug/' /etc/salt/minion;
                    sudo service salt-minion stop
                    sudo killall salt-minion;
                    sudo service salt-minion start'''.format(bootstrap=info['bootstrap_{distro}'.format(distro=self.cluster_distro)])
            except KeyError:
                raise NotImplementedError('Cannot bootstrap a {distro} cluster'.format(distro=self.cluster_distro))

            output = self._run_command(target, bootstrap_cmd)
            log.info(output)

    def _get_admin_node(self):
        # return the first monitor we find
        return self.get_service_fqdns(None, 'mon')[0]

    def mark_osd_in(self, fsid, osd_id, osd_in=True):
        command = 'in' if osd_in else 'out'
        output = self._run_command(
            self._get_admin_node(),
            "sudo ceph --cluster {cluster} osd {command} {id}".format(
                cluster=self.cluster_name, command=command, id=int(osd_id)
            )
        )
<<<<<<< HEAD
        log.info(output)

    def restart_osd(self, fsid, fqdn, osd_id):
        output = self._run_command(
            fqdn,
            "sudo service ceph restart osd.{id}".format(id=osd_id))
=======
>>>>>>> 706f9a2a
        log.info(output)


if __name__ == "__main__":
    externalctl = ExternalCephControl()
    assert isinstance(externalctl.config, dict)<|MERGE_RESOLUTION|>--- conflicted
+++ resolved
@@ -15,14 +15,8 @@
 from tests.config import TestConfig
 
 config = TestConfig()
-<<<<<<< HEAD
 log = logging.getLogger("ceph_ctl")
 log.setLevel(logging.DEBUG)
-=======
-logging.basicConfig()
-
-log = logging.getLogger(__name__)
->>>>>>> 706f9a2a
 
 
 class CephControl(object):
@@ -97,14 +91,7 @@
         osds_per_host = 4
 
         from minion_sim.sim import MinionSim
-<<<<<<< HEAD
-=======
-        from minion_sim.log import log as minion_sim_log
-        handler = logging.FileHandler("minion_sim.log")
-        handler.setFormatter(logging.Formatter("%(asctime)s - %(levelname)s - %(name)s %(message)s"))
-        minion_sim_log.addHandler(handler)
-
->>>>>>> 706f9a2a
+
         for i in range(0, cluster_count):
             domain = "cluster%d.com" % i
             config_dir = tempfile.mkdtemp()
@@ -212,8 +199,6 @@
         else:
             bootstrap = True
 
-<<<<<<< HEAD
-=======
         if cluster_count != 1:
             raise SkipTest('ExternalCephControl does not do multiple clusters')
 
@@ -222,7 +207,6 @@
         else:
             bootstrap = True
 
->>>>>>> 706f9a2a
         if bootstrap:
             self._bootstrap(self.config['master_fqdn'])
 
@@ -243,14 +227,11 @@
         self._wait_for_state(self._list_pgs,
                              self._check_pgs_active_and_clean)
 
-<<<<<<< HEAD
     def wait_till_osds_up_and_in(self):
         # Ensure all OSDs are initially up: assertion per #7813
         self._wait_for_state(self._list_osds,
                              self._check_osds_in_and_up)
 
-=======
->>>>>>> 706f9a2a
     def get_service_fqdns(self, fsid, service_type):
         fqdns = []
         for target, roles in self.config['cluster'].iteritems():
@@ -315,12 +296,8 @@
         return not osd_down + osd_out
 
     def reset_all_osds(self, osd_stat):
-<<<<<<< HEAD
         # this structure doesn't contain weight in dumpling = default 0
         for osd in [osd['osd'] for osd in osd_stat['osds'] if int(float(osd.get('weight', 0))) != 1]:
-=======
-        for osd in [osd['osd'] for osd in osd_stat['osds'] if int(float(osd['weight'])) != 1]:
->>>>>>> 706f9a2a
             self._run_command(self._get_admin_node(), 'sudo ceph osd reweight {osd_id} 1.0'.format(osd_id=osd))
 
         for flag in ['pause']:
@@ -382,15 +359,12 @@
                 cluster=self.cluster_name, command=command, id=int(osd_id)
             )
         )
-<<<<<<< HEAD
         log.info(output)
 
     def restart_osd(self, fsid, fqdn, osd_id):
         output = self._run_command(
             fqdn,
             "sudo service ceph restart osd.{id}".format(id=osd_id))
-=======
->>>>>>> 706f9a2a
         log.info(output)
 
 
